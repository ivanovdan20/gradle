--- conflicted
+++ resolved
@@ -194,7 +194,7 @@
                     // when FileVisitOption.FOLLOW_LINKS, we only get here when link couldn't be followed
                     throw new FileSnapshottingException(String.format("Could not list contents of '%s'. Couldn't follow symbolic link.", file));
                 }
-                builder.visit(snapshotFile(file, name, attrs));
+                builder.visitFile(snapshotFile(file, name, attrs));
             }
             return FileVisitResult.CONTINUE;
         }
@@ -225,7 +225,7 @@
                 if (shouldVisit(file, name, isDirectory, null, builder.getRelativePath())) {
                     LOGGER.info("Could not read file path '{}'.", file);
                     String absolutePath = intern(file.toString());
-                    builder.visit(new MissingFileSnapshot(absolutePath, name));
+                    builder.visitFile(new MissingFileSnapshot(absolutePath, name));
                 }
             }
             return FileVisitResult.CONTINUE;
@@ -247,20 +247,8 @@
             return e != null && !(e instanceof FileSystemLoopException);
         }
 
-<<<<<<< HEAD
         private String intern(String string) {
             return stringInterner.intern(string);
-=======
-        private void addFileSnapshot(Path file, String name, BasicFileAttributes attrs) {
-            Preconditions.checkNotNull(attrs, "Unauthorized access to %", file);
-            HashCode hash = hasher.hash(file.toFile(), attrs.size(), attrs.lastModifiedTime().toMillis());
-            RegularFileSnapshot fileSnapshot = new RegularFileSnapshot(internedAbsolutePath(file), name, hash, FileMetadata.from(attrs));
-            builder.visitFile(fileSnapshot);
-        }
-
-        private String internedAbsolutePath(Path file) {
-            return stringInterner.intern(file.toString());
->>>>>>> a7ead576
         }
 
         /**
